--- conflicted
+++ resolved
@@ -1,25 +1,10 @@
 pub mod balance;
 pub mod block;
 pub mod convertible;
+pub mod event;
 pub mod felt;
 pub mod transaction;
 
-<<<<<<< HEAD
-use core::iter::once;
-
-use async_trait::async_trait;
-use convertible::{ConvertibleStarknetBlock, ConvertibleStarknetEvent};
-use num_bigint::BigUint;
-use reth_primitives::{Address, Bloom, Bytes, H256, H64, U256};
-use reth_rpc_types::{Block, BlockTransactions, Header, Log, RichBlock, Signature, Transaction as EthTransaction};
-use serde::{Deserialize, Serialize};
-use starknet::core::types::{
-    BlockId as StarknetBlockId, BlockTag, Event, FieldElement, InvokeTransaction, MaybePendingBlockWithTxHashes,
-    MaybePendingBlockWithTxs, Transaction,
-};
-use starknet::providers::Provider;
-=======
->>>>>>> 0677b0c3
 use thiserror::Error;
 
 use self::felt::Felt252WrapperError;
@@ -33,446 +18,4 @@
     Felt252WrapperConversionError(#[from] Felt252WrapperError),
     #[error(transparent)]
     DataDecodingError(#[from] DataDecodingError),
-<<<<<<< HEAD
-}
-
-/// Implement getters for fields that are present in Starknet Blocks, both in pending and validated
-/// state. For example, `parent_hash` is present in both `PendingBlock` and `Block`.
-macro_rules! implement_starknet_block_getters {
-    ($(($enum:ty, $field:ident, $field_type:ty)),*) => {
-        $(pub fn $field(&self) -> $field_type {
-            match &self.0 {
-                <$enum>::PendingBlock(pending_block_with_tx_hashes) => {
-                    pending_block_with_tx_hashes.$field.clone()
-                }
-                <$enum>::Block(block_with_tx_hashes) => {
-                    block_with_tx_hashes.$field.clone()
-                }
-            }
-        })*
-    };
-}
-
-/// Implement getters for fields that are only present in Starknet Blocks that are not pending.
-/// For example, `block_hash` is only present in `Block` and not in `PendingBlock`.
-macro_rules! implement_starknet_block_getters_not_pending {
-    ($(($enum:ty, $field:ident, $field_type:ty)),*) => {
-        $(pub fn $field(&self) -> Option<$field_type> {
-            match &self.0 {
-                <$enum>::PendingBlock(_) => {
-                    None
-                }
-                <$enum>::Block(block_with_txs) => {
-                    Some(block_with_txs.$field.clone())
-                }
-            }
-        })*
-    };
-}
-
-pub struct BlockWithTxHashes(MaybePendingBlockWithTxHashes);
-
-impl BlockWithTxHashes {
-    pub fn new(block: MaybePendingBlockWithTxHashes) -> Self {
-        Self(block)
-    }
-
-    implement_starknet_block_getters!(
-        (MaybePendingBlockWithTxHashes, parent_hash, FieldElement),
-        (MaybePendingBlockWithTxHashes, sequencer_address, FieldElement),
-        (MaybePendingBlockWithTxHashes, timestamp, u64),
-        (MaybePendingBlockWithTxHashes, transactions, Vec<FieldElement>)
-    );
-
-    implement_starknet_block_getters_not_pending!(
-        (MaybePendingBlockWithTxHashes, block_hash, FieldElement),
-        (MaybePendingBlockWithTxHashes, block_number, u64)
-    );
-}
-
-pub struct BlockWithTxs(MaybePendingBlockWithTxs);
-
-impl BlockWithTxs {
-    pub fn new(block: MaybePendingBlockWithTxs) -> Self {
-        Self(block)
-    }
-
-    implement_starknet_block_getters!(
-        (MaybePendingBlockWithTxs, parent_hash, FieldElement),
-        (MaybePendingBlockWithTxs, sequencer_address, FieldElement),
-        (MaybePendingBlockWithTxs, timestamp, u64),
-        (MaybePendingBlockWithTxs, transactions, Vec<Transaction>)
-    );
-
-    implement_starknet_block_getters_not_pending!(
-        (MaybePendingBlockWithTxs, block_hash, FieldElement),
-        (MaybePendingBlockWithTxs, block_number, u64)
-    );
-}
-
-#[async_trait]
-impl ConvertibleStarknetBlock for BlockWithTxHashes {
-    async fn to_eth_block(&self, client: &dyn KakarotClient) -> Result<RichBlock, EthApiError> {
-        // TODO: Fetch real data
-        let gas_limit = *GAS_LIMIT;
-
-        // TODO: Fetch real data
-        let gas_used = *GAS_USED;
-
-        // TODO: Fetch real data
-        let difficulty = *DIFFICULTY;
-
-        // TODO: Fetch real data
-        let nonce: Option<H64> = Some(H64::zero());
-
-        // TODO: Fetch real data
-        let size: Option<U256> = *SIZE;
-
-        // Bloom is a byte array of length 256
-        let logs_bloom = Bloom::default();
-        let extra_data = Bytes::from(b"0x00");
-
-        // TODO: Fetch real data
-        let base_fee_per_gas = client.base_fee_per_gas();
-        // TODO: Fetch real data
-        let mix_hash = *MIX_HASH;
-
-        let parent_hash = H256::from_slice(&self.parent_hash().to_bytes_be());
-        let sequencer = starknet_address_to_ethereum_address(&self.sequencer_address());
-        let timestamp = U256::from(self.timestamp());
-
-        let hash = self.block_hash().as_ref().map(|hash| H256::from_slice(&hash.to_bytes_be()));
-        let number = self.block_number().map(U256::from);
-
-        // TODO: Add filter to tx_hashes
-        let transactions = BlockTransactions::Hashes(
-            self.transactions().iter().map(|tx| H256::from_slice(&tx.to_bytes_be())).collect(),
-        );
-
-        let header = Header {
-            // PendingBlockWithTxHashes doesn't have a block hash
-            hash,
-            parent_hash,
-            uncles_hash: parent_hash,
-            miner: sequencer,
-            // PendingBlockWithTxHashes doesn't have a state root
-            state_root: H256::zero(),
-            // PendingBlockWithTxHashes doesn't have a transactions root
-            transactions_root: H256::zero(),
-            // PendingBlockWithTxHashes doesn't have a receipts root
-            receipts_root: H256::zero(),
-            // PendingBlockWithTxHashes doesn't have a block number
-            number,
-            gas_used,
-            gas_limit,
-            extra_data,
-            logs_bloom,
-            timestamp,
-            difficulty,
-            nonce,
-            base_fee_per_gas: Some(base_fee_per_gas),
-            mix_hash,
-            withdrawals_root: Some(H256::zero()),
-        };
-        let block = Block {
-            header,
-            total_difficulty: *TOTAL_DIFFICULTY,
-            uncles: vec![],
-            transactions,
-            size,
-            withdrawals: Some(vec![]),
-        };
-        Ok(block.into())
-    }
-}
-
-#[async_trait]
-impl ConvertibleStarknetBlock for BlockWithTxs {
-    async fn to_eth_block(&self, client: &dyn KakarotClient) -> Result<RichBlock, EthApiError> {
-        // TODO: Fetch real data
-        let gas_limit = *GAS_LIMIT;
-
-        // TODO: Fetch real data
-        let gas_used = *GAS_USED;
-
-        // TODO: Fetch real data
-        let difficulty = *DIFFICULTY;
-
-        // TODO: Fetch real data
-        let nonce: Option<H64> = *NONCE;
-
-        // TODO: Fetch real data
-        let size: Option<U256> = *SIZE;
-
-        // Bloom is a byte array of length 256
-        let logs_bloom = Bloom::default();
-        let extra_data: Bytes = Bytes::from(b"0x00");
-
-        // TODO: Fetch real data
-        let base_fee_per_gas = client.base_fee_per_gas();
-        // TODO: Fetch real data
-        let mix_hash = *MIX_HASH;
-
-        let parent_hash = H256::from_slice(&self.parent_hash().to_bytes_be());
-
-        let sequencer = starknet_address_to_ethereum_address(&self.sequencer_address());
-
-        let timestamp = U256::from(self.timestamp());
-
-        let hash = self.block_hash().as_ref().map(|hash| H256::from_slice(&hash.to_bytes_be()));
-        let number = self.block_number().map(U256::from);
-
-        let transactions = client.filter_starknet_into_eth_txs(self.transactions().into(), hash, number).await?;
-        let header = Header {
-            // PendingBlockWithTxs doesn't have a block hash
-            hash,
-            parent_hash,
-            uncles_hash: parent_hash,
-            miner: sequencer,
-            // PendingBlockWithTxs doesn't have a state root
-            state_root: H256::zero(),
-            // PendingBlockWithTxs doesn't have a transactions root
-            transactions_root: H256::zero(),
-            // PendingBlockWithTxs doesn't have a receipts root
-            receipts_root: H256::zero(),
-            // PendingBlockWithTxs doesn't have a block number
-            number,
-            gas_used,
-            gas_limit,
-            extra_data,
-            logs_bloom,
-            timestamp,
-            difficulty,
-            nonce,
-            base_fee_per_gas: Some(base_fee_per_gas),
-            mix_hash,
-            withdrawals_root: Some(H256::zero()),
-        };
-        let block = Block {
-            header,
-            total_difficulty: *TOTAL_DIFFICULTY,
-            uncles: vec![],
-            transactions,
-            size,
-            withdrawals: Some(vec![]),
-        };
-        Ok(block.into())
-    }
-}
-
-pub struct Felt252Wrapper(FieldElement);
-
-impl From<FieldElement> for Felt252Wrapper {
-    fn from(felt: FieldElement) -> Self {
-        Self(felt)
-    }
-}
-
-impl From<Felt252Wrapper> for FieldElement {
-    fn from(felt: Felt252Wrapper) -> Self {
-        felt.0
-    }
-}
-
-impl From<Felt252Wrapper> for H256 {
-    fn from(felt: Felt252Wrapper) -> Self {
-        let felt: FieldElement = felt.into();
-        H256::from_slice(&felt.to_bytes_be())
-    }
-}
-
-impl From<Felt252Wrapper> for Address {
-    fn from(felt: Felt252Wrapper) -> Self {
-        let felt: FieldElement = felt.into();
-        Address::from_slice(&felt.to_bytes_be()[12..])
-    }
-}
-
-impl From<Felt252Wrapper> for U256 {
-    fn from(felt: Felt252Wrapper) -> Self {
-        let felt: FieldElement = felt.into();
-        U256::from_be_bytes(felt.to_bytes_be())
-    }
-}
-
-pub struct StarknetTransactions(Vec<Transaction>);
-
-impl From<Vec<Transaction>> for StarknetTransactions {
-    fn from(txs: Vec<Transaction>) -> Self {
-        Self(txs)
-    }
-}
-
-impl From<StarknetTransactions> for Vec<Transaction> {
-    fn from(txs: StarknetTransactions) -> Self {
-        txs.0
-    }
-}
-
-pub struct StarknetTransaction(Transaction);
-
-impl From<Transaction> for StarknetTransaction {
-    fn from(tx: Transaction) -> Self {
-        Self(tx)
-    }
-}
-
-impl From<StarknetTransaction> for Transaction {
-    fn from(tx: StarknetTransaction) -> Self {
-        tx.0
-    }
-}
-
-macro_rules! get_invoke_transaction_field {
-    (($field_v0:ident, $field_v1:ident), $type:ty) => {
-        pub fn $field_v1(&self) -> Result<$type, ConversionError> {
-            match &self.0 {
-                Transaction::Invoke(tx) => match tx {
-                    InvokeTransaction::V0(tx) => Ok(tx.$field_v0.clone().into()),
-                    InvokeTransaction::V1(tx) => Ok(tx.$field_v1.clone().into()),
-                },
-                _ => Err(ConversionError::TransactionConversionError(
-                    constants::error_messages::INVALID_TRANSACTION_TYPE.to_string(),
-                )),
-            }
-        }
-    };
-}
-
-impl StarknetTransaction {
-    get_invoke_transaction_field!((transaction_hash, transaction_hash), Felt252Wrapper);
-    get_invoke_transaction_field!((nonce, nonce), Felt252Wrapper);
-    get_invoke_transaction_field!((calldata, calldata), Vec<FieldElement>);
-    get_invoke_transaction_field!((contract_address, sender_address), Felt252Wrapper);
-}
-
-#[async_trait]
-impl ConvertibleStarknetTransaction for StarknetTransaction {
-    async fn to_eth_transaction(
-        &self,
-        client: &dyn KakarotClient,
-        block_hash: Option<H256>,
-        block_number: Option<U256>,
-        transaction_index: Option<U256>,
-    ) -> Result<EthTransaction, EthApiError> {
-        let starknet_block_latest = StarknetBlockId::Tag(BlockTag::Latest);
-        let sender_address: FieldElement = self.sender_address()?.into();
-
-        let class_hash = client.inner().get_class_hash_at(starknet_block_latest, sender_address).await?;
-
-        if class_hash != client.proxy_account_class_hash() {
-            return Err(EthApiError::OtherError(anyhow::anyhow!("Kakarot Filter: Tx is not part of Kakarot")));
-        }
-
-        let hash: H256 = self.transaction_hash()?.into();
-
-        let nonce: U256 = self.nonce()?.into();
-
-        let from = client.get_evm_address(&sender_address, &starknet_block_latest).await?;
-
-        let max_priority_fee_per_gas = Some(client.max_priority_fee_per_gas());
-
-        let calldata = self.calldata().unwrap_or_default();
-        let input = vec_felt_to_bytes(calldata.clone());
-
-        // TODO: wrap to abstract the following lines?
-        // Extracting the signature
-        let signature = decode_signature_from_tx_calldata(&calldata)?;
-        let v = if signature.odd_y_parity { 1 } else { 0 } + 35 + 2 * CHAIN_ID;
-        let signature = Some(Signature { r: signature.r, s: signature.s, v: U256::from_limbs_slice(&[v]) });
-
-        Ok(EthTransaction {
-            hash,
-            nonce,
-            block_hash,
-            block_number,
-            transaction_index,
-            from,
-            to: None,               // TODO fetch the to
-            value: U256::from(100), // TODO fetch the value
-            gas_price: None,        // TODO fetch the gas price
-            gas: U256::from(100),   // TODO fetch the gas amount
-            max_fee_per_gas: None,  // TODO fetch the max_fee_per_gas
-            max_priority_fee_per_gas,
-            input,
-            signature,
-            chain_id: Some(CHAIN_ID.into()),
-            access_list: None,      // TODO fetch the access list
-            transaction_type: None, // TODO fetch the transaction type
-        })
-    }
-}
-
-pub struct StarknetEvent(Event);
-
-impl StarknetEvent {
-    pub fn new(sn_event: Event) -> Self {
-        Self(sn_event)
-    }
-}
-
-#[async_trait]
-impl ConvertibleStarknetEvent for StarknetEvent {
-    async fn to_eth_log(
-        &self,
-        client: &dyn KakarotClient,
-        block_hash: Option<H256>,
-        block_number: Option<U256>,
-        transaction_hash: Option<H256>,
-        log_index: Option<U256>,
-        transaction_index: Option<U256>,
-    ) -> Result<Log, EthApiError> {
-        // If event `from_address` does not equal kakarot address, return early
-        if self.0.from_address != client.kakarot_address() {
-            return Err(EthApiError::OtherError(anyhow::anyhow!("Kakarot Filter: Event is not part of Kakarot")));
-        }
-
-        // Derive the evm address from the last item in the `event.keys` vector and remove it
-        let (evm_contract_address, keys) = self.0.keys.split_last().ok_or_else(|| {
-            EthApiError::OtherError(anyhow::anyhow!("Kakarot Filter: Event is not an Kakarot evm event"))
-        })?;
-
-        let address: Address = {
-            let felt_wrapper: Felt252Wrapper = (*evm_contract_address).into();
-            felt_wrapper.into()
-        };
-
-        let topics: Vec<H256> = keys
-            .chunks(2)
-            .map(|chunk| {
-                let low = BigUint::from_bytes_be(&chunk[0].to_bytes_be());
-                let high = match chunk.get(1) {
-                    Some(h) => BigUint::from_bytes_be(&h.to_bytes_be()),
-                    None => {
-                        return Err(anyhow::anyhow!("Not a convertible event: High value doesn't exist",));
-                    }
-                };
-                let result = low + (BigUint::from(2u128).pow(128u32) * high);
-                // Converts the result to bytes.
-                let bytes = result.to_bytes_be();
-                // If the length of bytes is less than 32, prepends it with zeros to make it 32 bytes long.
-                let bytes = once(0u8).cycle().take(32 - bytes.len()).chain(bytes.into_iter()).collect::<Vec<_>>();
-                Ok(H256::from_slice(&bytes))
-            })
-            .collect::<Result<_, _>>()?;
-
-        let data: Bytes = self.0.data.iter()
-            .flat_map(|felt| felt.to_bytes_be())
-            .collect::<Vec<u8>>() // Collect into Vec<u8> first
-            .into(); // Then convert into Bytes
-
-        Ok(Log {
-            address,
-            topics,
-            data,
-            block_hash,
-            block_number,
-            transaction_hash,
-            log_index,
-            transaction_index,
-            removed: false,
-        })
-    }
-=======
->>>>>>> 0677b0c3
 }